import argparse
import csv
import datetime
import os
import re  # Import regex for pattern matching
<<<<<<< HEAD
import torch
=======
from datetime import datetime

>>>>>>> 5fddea55
import imageio.v3 as iio
import matplotlib.pyplot as plt
import numpy as np
import torch.optim as optim
import torchvision.transforms.functional as TF
from torch.utils.data import Dataset, DataLoader
from tqdm import tqdm

<<<<<<< HEAD
from regression_model import AdvancedRegressionModel
=======
from regression_model import *
from two_branch_regression import *
>>>>>>> 5fddea55

TARGET_IMAGE_SIZE = (256, 256)


def l2_regularization(model, lambda_l2=1e-5):
    l2_norm = sum(p.pow(2.0).sum() for p in model.parameters())
    return lambda_l2 * l2_norm


def evaluate_and_save(model, dataloader, dataset_name, output_dir):
    """
    Evaluates the model, saves predictions to a CSV, and plots the results.

    Args:
        model (torch.nn.Module): The PyTorch model to evaluate.
        dataloader (torch.utils.data.DataLoader): The data loader for the dataset.
        dataset_name (str): The name of the dataset (e.g., 'test', 'train', 'val').
        output_dir (str): The directory to save output files.
    """
    print(f"\n--- Evaluating Model on {dataset_name.capitalize()} Set ---")

    predictions_data = []
    running_loss = 0.0

    with torch.no_grad():
        for i, (inputs, labels) in enumerate(tqdm(dataloader, desc=f"{dataset_name.capitalize()} Set Evaluation")):
            inputs = inputs.to(device)
            labels = labels.to(device)

            outputs = model(inputs)
            loss = criterion(outputs, labels)
            running_loss += loss.item() * inputs.size(0)

            actual_labels = labels.cpu().numpy().flatten()
            predicted_labels = outputs.cpu().numpy().flatten()

            for j in range(len(actual_labels)):
                predictions_data.append({
                    'Actual_Label': actual_labels[j],
                    'Predicted_Label': predicted_labels[j]
                })

    final_loss = running_loss / len(dataloader.dataset)
    print(f"Final {dataset_name.capitalize()} Loss: {final_loss:.6f}")

    # --- Save predictions to CSV ---
    output_csv_path = os.path.join(output_dir,
                                   f"{dataset_name}_predictions_{current_time}_{batch_size}_{learning_rate}.csv")
    with open(output_csv_path, mode='w', newline='') as csv_file:
        writer = csv.writer(csv_file)
        fieldnames = ['Actual_Label', 'Predicted_Label']
        dict_writer = csv.DictWriter(csv_file, fieldnames=fieldnames)
        dict_writer.writeheader()
        dict_writer.writerows(predictions_data)

    print(f"{dataset_name.capitalize()} predictions saved to {output_csv_path}")

    # --- Plot Results ---
    if predictions_data:
        actual_labels_all = [d['Actual_Label'] for d in predictions_data]
        predicted_labels_all = [d['Predicted_Label'] for d in predictions_data]

        plt.figure(figsize=(8, 8))
        plt.scatter(actual_labels_all, predicted_labels_all, alpha=0.6, s=10)
        plt.plot([min(actual_labels_all), max(actual_labels_all)],
                 [min(actual_labels_all), max(actual_labels_all)],
                 '--r', label='Ideal Prediction (y=x)')
        plt.xlabel("Actual Label")
        plt.ylabel("Predicted Label")
        plt.title(f"{dataset_name.capitalize()} Set: Actual vs. Predicted Labels")
        plt.legend()
        plot_path = os.path.join(output_dir,
                                 f"{dataset_name}_predictions_plot_{current_time}_{batch_size}_{learning_rate}.png")
        plt.savefig(plot_path)
        print(f"{dataset_name.capitalize()} predictions plot saved to {plot_path}")
        plt.close()


# --- Custom Dataset Classes (MODIFIED to use (image_id, alpha_value) as key) ---
class CrosstalkDataset(Dataset):
    def __init__(self, mixed_channel_dir, pure_source_dir, transform=None, max_samples=None):
        self.mixed_channel_dir = mixed_channel_dir
        self.pure_source_dir = pure_source_dir
        self.transform = transform

        # Regex to extract the unique ID, the alpha value, and the file type
        # This pattern works for both '_mixed.tif' and '_source.tif' files
        self.file_pattern = re.compile(r'image_(\d+)_alpha_(\d+\.?\d*)_(mixed|source)\.tif')

        # Store mappings: {(image_id, alpha_value_str): {mixed_file: path, source_file: path}}
        # Using alpha_value_str (from regex group) as part of the key to avoid float comparison issues
        all_sample_info = {}

        # Helper to process files from a directory
        def process_files_in_dir(directory, file_type_key):
            for filename in os.listdir(directory):
                if filename.endswith('.tif'):
                    match = self.file_pattern.search(filename)
                    if match:
                        image_id = match.group(1)
                        alpha_value_str = match.group(2)  # Keep as string for the key
                        file_actual_type = match.group(3)

                        # Only process files that match the expected type for this directory
                        if file_actual_type == file_type_key:
                            compound_key = (image_id, alpha_value_str)
                            if compound_key not in all_sample_info:
                                all_sample_info[compound_key] = {}
                            all_sample_info[compound_key][f'{file_type_key}_file'] = filename

        # Process mixed channel files
        process_files_in_dir(mixed_channel_dir, 'mixed')
        # Process pure source files
        process_files_in_dir(pure_source_dir, 'source')

        self.samples = []
        for (image_id, alpha_value_str), info in all_sample_info.items():
            if 'mixed_file' in info and 'source_file' in info:
                self.samples.append({
                    'image_id': image_id,  # Can keep for debugging/sorting
                    'scalar_label': float(alpha_value_str),  # Convert to float for label
                    'mixed_channel_file': info['mixed_file'],
                    'pure_source_file': info['source_file']
                })

        if not self.samples:
            raise ValueError(
                "No matching samples found. Ensure filenames adhere to 'image_ID_alpha_VALUE_(mixed|source).tif' "
                "pattern and corresponding mixed/source files exist for each (ID, Alpha) pair.")

        # Sort samples for consistent order (important for splitting)
        # Sorting by image_id and then scalar_label to ensure stable order
        self.samples.sort(key=lambda x: (x['image_id'], x['scalar_label']))

        if max_samples:
            self.samples = self.samples[:max_samples]
        print(f"Found {len(self.samples)} matching samples.")

    def __len__(self):
        return len(self.samples)

    def __getitem__(self, idx):
        sample_info = self.samples[idx]

        mixed_channel_path = os.path.join(self.mixed_channel_dir, sample_info['mixed_channel_file'])
        pure_source_path = os.path.join(self.pure_source_dir, sample_info['pure_source_file'])
        scalar_label = sample_info['scalar_label']

        mixed_image_np = iio.imread(mixed_channel_path).astype(np.float32)
        source_image_np = iio.imread(pure_source_path).astype(np.float32)

        if self.transform:
            mixed_tensor, source_tensor, label_tensor = self.transform(mixed_image_np, source_image_np, scalar_label)
        else:
            mixed_tensor = torch.from_numpy(mixed_image_np).unsqueeze(0)
            source_tensor = torch.from_numpy(source_image_np).unsqueeze(0)
            label_tensor = torch.tensor(scalar_label, dtype=torch.float32).unsqueeze(0)

        input_tensor = torch.cat([mixed_tensor, source_tensor], dim=0)
        return input_tensor, label_tensor


class SplitCrosstalkDataset(Dataset):
    def __init__(self, mixed_channel_dir, pure_source_dir, transform, split_samples):
        self.mixed_channel_dir = mixed_channel_dir
        self.pure_source_dir = pure_source_dir
        self.transform = transform
        self.split_samples = split_samples  # This is already the filtered list of sample dicts

        if not self.split_samples:
            raise ValueError("SplitCrosstalkDataset received no samples.")
        print(f"SplitCrosstalkDataset created with {len(self.split_samples)} samples.")

    def __len__(self):
        return len(self.split_samples)

    def __getitem__(self, idx_in_split):
        sample_info = self.split_samples[idx_in_split]

        mixed_channel_path = os.path.join(self.mixed_channel_dir, sample_info['mixed_channel_file'])
        pure_source_path = os.path.join(self.pure_source_dir, sample_info['pure_source_file'])
        scalar_label = sample_info['scalar_label']

        mixed_image_np = iio.imread(mixed_channel_path).astype(np.float32)
        source_image_np = iio.imread(pure_source_path).astype(np.float32)

        mixed_tensor, source_tensor, label_tensor = self.transform(mixed_image_np, source_image_np, scalar_label)
        input_tensor = torch.cat([mixed_tensor, source_tensor], dim=0)
        return input_tensor, label_tensor


# --- End of Custom Dataset Classes ---

def normalize_image(img):
    img_min, img_max = img.min(), img.max()
    if img_max > img_min:  # Avoid division by zero
        return (img - img_min) / (img_max - img_min)
    else:
        return img


def train_transforms_fn(mixed_np, source_np, scalar_label):
    mixed_np = normalize_image(mixed_np)
    source_np = normalize_image(source_np)
    mixed_tensor = torch.from_numpy(mixed_np).unsqueeze(0)
    source_tensor = torch.from_numpy(source_np).unsqueeze(0)
    label_tensor = torch.tensor(scalar_label, dtype=torch.float32).unsqueeze(0)

    # Horizontal Flip
    if torch.rand(1) < 0.5:
        mixed_tensor = TF.hflip(mixed_tensor)
        source_tensor = TF.hflip(source_tensor)

    # Vertical Flip
    if torch.rand(1) < 0.5:
        mixed_tensor = TF.vflip(mixed_tensor)
        source_tensor = TF.vflip(source_tensor)

    # img_h, img_w = mixed_tensor.shape[-2:]
    #
    # # Affine Transform Parameters:
    # degrees = random.uniform(-15, 15)
    # translate_x = random.uniform(-0.1, 0.1) * img_w
    # translate_y = random.uniform(-0.1, 0.1) * img_h
    # translate = [translate_x, translate_y]
    # scale = 1.0
    # shear = [0.0]
    # fill = [0.0]
    #
    # # Apply the generated affine transform to both tensors
    # mixed_tensor = TF.affine(
    #     mixed_tensor,
    #     angle=degrees,
    #     translate=translate,
    #     scale=scale,
    #     shear=shear,
    #     interpolation=TF.InterpolationMode.BILINEAR,
    #     fill=fill
    # )
    # source_tensor = TF.affine(
    #     source_tensor,
    #     angle=degrees,
    #     translate=translate,
    #     scale=scale,
    #     shear=shear,
    #     interpolation=TF.InterpolationMode.BILINEAR,
    #     fill=fill
    # )

    # # 3. Add Gaussian Noise (applied identically to both images)
    # # Adjust mean and std based on your image intensity range (now 0-1)
    # noise_mean = 0.0
    # noise_std = random.uniform(0.01, 0.05)  # Experiment with this range (e.g., 1-5% of max intensity)
    # gaussian_noise = torch.randn(mixed_tensor.shape) * noise_std + noise_mean
    #
    # mixed_tensor = mixed_tensor + gaussian_noise
    # source_tensor = source_tensor + gaussian_noise
    #
    # # Clip values to ensure they remain within [0, 1] after adding noise
    # mixed_tensor = torch.clamp(mixed_tensor, 0.0, 1.0)
    # source_tensor = torch.clamp(source_tensor, 0.0, 1.0)

    # 4. Add Random Erasing (applied identically to both images for consistency)
    # Generate random parameters for erasing once
    # if random.random() < 0.5:  # Probability of applying Random Erasing
    #     # Get random parameters for erasing block
    #     # i, j: top-left corner coordinates of the erased block
    #     # h, w: height and width of the erased block
    #     # v: value to fill the erased block with
    #     area_ratio = random.uniform(0.02, 0.1)  # Erase 2% to 10% of the image area
    #     aspect_ratio = random.uniform(0.3, 3.3)  # Aspect ratio of the erased block
    #
    #     # Calculate h and w from area_ratio and aspect_ratio
    #     h = int(np.sqrt(area_ratio * img_h * img_w / aspect_ratio))
    #     w = int(np.sqrt(area_ratio * img_h * img_w * aspect_ratio))
    #
    #     # Ensure h and w are not zero
    #     h = max(1, h)
    #     w = max(1, w)
    #
    #     i = random.randint(0, img_h - h)
    #     j = random.randint(0, img_w - w)
    #
    #     mixed_tensor = TF.erase(
    #         mixed_tensor, i, j, h, w, v=0.0
    #     )
    #     source_tensor = TF.erase(
    #         source_tensor, i, j, h, w, v=0.0
    #     )

    return mixed_tensor, source_tensor, label_tensor


def val_test_transforms_fn(mixed_np, source_np, scalar_label):
    mixed_np = normalize_image(mixed_np)
    source_np = normalize_image(source_np)
    mixed_tensor = torch.from_numpy(mixed_np).unsqueeze(0)
    source_tensor = torch.from_numpy(source_np).unsqueeze(0)
    label_tensor = torch.tensor(scalar_label, dtype=torch.float32).unsqueeze(0)

    return mixed_tensor, source_tensor, label_tensor


# --- End of Transform Functions ---

# Replace your existing train_model function with this enhanced version

def train_model(model, train_loader, val_loader, criterion, optimizer, num_epochs, device, output_dir,
                learning_scheduler):
    """Enhanced training function with comprehensive scheduler support"""

    # Choose your scheduler configuration
    scheduler_configs = {
        'aggressive_plateau': {
            'type': 'plateau',
            'params': {
                'factor': 0.3,
                'patience': 3,
                'threshold': 5e-5,
                'min_lr': 1e-8
            },
            'early_stop_patience': 8
        },

        'onecycle': {
            'type': 'onecycle',
            'params': {
                'max_lr': 1e-3,  # Start with 2x your current LR
                'pct_start': 0.3,
                'anneal_strategy': 'cos',
                'div_factor': 25.0,
                'final_div_factor': 1e4,
                'epochs': num_epochs,
                'steps_per_epoch': len(train_loader)
            },
            'early_stop_patience': 20
        },

        'cosine_warmup': {
            'type': 'custom_warmup',
            'params': {
                'warmup_epochs': 5,
                'max_lr': 1e-4,
                'final_lr': 1e-7,
                'total_epochs': num_epochs
            },
            'early_stop_patience': 15
        }
    }

    # Choose which scheduler to use - EXPERIMENT WITH THESE!
    scheduler_config = scheduler_configs[learning_scheduler]  # Try 'onecycle' or 'cosine_warmup'

    train_losses = []
    val_losses = []
    lr_history = []

    # Create scheduler based on type
    if scheduler_config['type'] == 'plateau':
        scheduler = torch.optim.lr_scheduler.ReduceLROnPlateau(
            optimizer, **scheduler_config['params']
        )
    elif scheduler_config['type'] == 'onecycle':
        scheduler = torch.optim.lr_scheduler.OneCycleLR(
            optimizer, **scheduler_config['params']
        )
    elif scheduler_config['type'] == 'cosine':
        scheduler = torch.optim.lr_scheduler.CosineAnnealingLR(
            optimizer, T_max=num_epochs, eta_min=1e-8
        )

    model.to(device)
    best_val_loss = float('inf')
    epochs_without_improvement = 0
    early_stop_patience = scheduler_config.get('early_stop_patience', 15)

    # Create the timestamped log filename with scheduler info
    timestamped_log_file = os.path.join(output_dir,
                                        f"training_log_{datetime.now().strftime('%Y-%m-%d_%H-%M-%S')}_{batch_size}_{learning_rate}_{scheduler_config['type']}.csv")

    # Prepare the CSV log file
    with open(timestamped_log_file, mode='w', newline='') as f:
        writer = csv.writer(f)
        writer.writerow(['Learning Rate', learning_rate])
        writer.writerow(['Batch Size', batch_size])
        writer.writerow(['Scheduler Type', scheduler_config['type']])
        writer.writerow(['Scheduler Params', str(scheduler_config['params'])])
        writer.writerow(['epoch', 'train_loss', 'val_loss', 'learning_rate'])  # write header

        for epoch in range(num_epochs):
            model.train()
            train_loss = 0.0

            # Get current learning rate
            current_lr = optimizer.param_groups[0]['lr']
            lr_history.append(current_lr)

            for batch_idx, (inputs, targets) in enumerate(
                    tqdm(train_loader, desc=f"Epoch {epoch + 1}/{num_epochs} [Train]")):
                inputs, targets = inputs.to(device), targets.to(device)

                optimizer.zero_grad()
                outputs = model(inputs)
                loss = criterion(outputs, targets)
                loss.backward()
                # torch.nn.utils.clip_grad_norm_(model.parameters(), max_norm=1.0)
                optimizer.step()

                train_loss += loss.item() * inputs.size(0)

                # Step OneCycleLR after each batch
                if scheduler_config['type'] == 'onecycle':
                    scheduler.step()

            train_loss /= len(train_loader.dataset)
            train_losses.append(train_loss)

            model.eval()
            val_loss = 0.0

            with torch.no_grad():
                for inputs, targets in tqdm(val_loader, desc=f"Epoch {epoch + 1}/{num_epochs} [Val]"):
                    inputs, targets = inputs.to(device), targets.to(device)
                    outputs = model(inputs)
                    loss = criterion(outputs, targets)
                    val_loss += loss.item() * inputs.size(0)

            val_loss /= len(val_loader.dataset)
            val_losses.append(val_loss)

            # Step scheduler (except OneCycleLR which steps per batch)
            if scheduler_config['type'] == 'plateau':
                scheduler.step(val_loss)
            elif scheduler_config['type'] in ['cosine', 'custom_warmup']:
                scheduler.step()
            # OneCycleLR already stepped in training loop

            # Early stopping and best model saving
            if val_loss < best_val_loss:
                best_val_loss = val_loss
                epochs_without_improvement = 0
                # Save best model
                best_model_path = os.path.join(output_dir, f"best_model_{scheduler_config['type']}.pth")
                torch.save(model.state_dict(), best_model_path)
            else:
                epochs_without_improvement += 1

            current_lr = optimizer.param_groups[0]['lr']
            print(
                f"Epoch [{epoch + 1}/{num_epochs}] | Train Loss: {train_loss:.6f} | Val Loss: {val_loss:.6f} | LR: {current_lr:.2e}")

            # Log to CSV
            writer.writerow([epoch + 1, train_loss, val_loss, current_lr])

            # Early stopping
            if epochs_without_improvement >= early_stop_patience:
                print(
                    f"Early stopping triggered after {epoch + 1} epochs (no improvement for {early_stop_patience} epochs)")
                break

    # Plot learning rate schedule
    plt.figure(figsize=(10, 6))
    plt.plot(lr_history)
    plt.xlabel('Epoch')
    plt.ylabel('Learning Rate')
    plt.title(f'Learning Rate Schedule ({scheduler_config["type"]})')
    plt.yscale('log')
    plt.grid(True)
    lr_plot_path = os.path.join(output_dir, f"lr_schedule_{scheduler_config['type']}.png")
    plt.savefig(lr_plot_path)
    plt.close()
    print(f"Learning rate schedule plot saved to {lr_plot_path}")

    return train_losses, val_losses


if __name__ == "__main__":
    parser = argparse.ArgumentParser(description="Script for training with various parameters.")

    parser.add_argument("-m", "--mixed_channel_data_dir", type=str,
                        default="/nemo/stp/lm/working/barryd/IDR/crosstalk_training_data/bleed",
                        help="Directory for mixed channel data")
    parser.add_argument("-s", "--pure_source_data_dir", type=str,
                        default="/nemo/stp/lm/working/barryd/IDR/crosstalk_training_data/source",
                        help="Directory for pure source data")
    parser.add_argument("-b", "--batch_size", type=int, default=256, help="Batch size for training")
    parser.add_argument("-l", "--learning_rate", type=float, default=1e-4, help="Learning rate for training")
    parser.add_argument("-n", "--num_epochs", type=int, default=50, help="Number of epochs for training")
    parser.add_argument("-t", "--train_ratio", type=float, default=0.7, help="Training data ratio")
    parser.add_argument("-v", "--val_ratio", type=float, default=0.15, help="Validation data ratio")
    parser.add_argument("-j", "--cpu_jobs", type=int, default=1, help="Number of CPUs to use")
    parser.add_argument("-o", "--model_options", type=str, default='single', help="Use single- or double-branch model",
                        choices=['single', 'double'])
    parser.add_argument("-r", "--learning_scheduler", type=str, default='aggressive_plateau',
                        help="Use aggressive_plateau, onecycle or cosine_warmup learning scheduler",
                        choices=['aggressive_plateau', 'onecycle', 'cosine_warmup'])

    args = parser.parse_args()

    mixed_channel_data_dir = args.mixed_channel_data_dir
    pure_source_data_dir = args.pure_source_data_dir
    batch_size = args.batch_size
    learning_rate = args.learning_rate
    num_epochs = args.num_epochs
    train_ratio = args.train_ratio
    val_ratio = args.val_ratio
    ncpus = args.cpu_jobs
    model_selection = args.model_options
    learning_scheduler = args.learning_scheduler

    device = torch.device("cuda" if torch.cuda.is_available() else "cpu")
    print(f"Using device: {device}")

    if not (abs(train_ratio + val_ratio) < 1.0):
        print("Warning: Sum of TRAIN_RATIO, VAL_RATIO, TEST_RATIO does not equal 1.0.")

<<<<<<< HEAD
    model = AdvancedRegressionModel()
=======
    if model_selection == 'double':
        model = SimplifiedTwoBranchRegressionModel(initial_filters_per_branch=64)
    else:
        model = AdvancedRegressionModel(initial_filters=128, num_conv_blocks=6)
    print(f'Using {ncpus} cpu workers.')

    # --- Create a unique output directory for this run ---
    current_time_str = datetime.now().strftime("%Y-%m-%d_%H-%M-%S")
    # Include batch size and learning rate in the folder name for easy identification
    output_dir_name = f"training_run_{current_time_str}_B{batch_size}_LR{learning_rate}"
    os.makedirs(output_dir_name, exist_ok=True)
    print(f"Saving all outputs to: {output_dir_name}")

    args_dict = vars(args)
    params_list_path = os.path.join(output_dir_name, "params.txt")
    with open(params_list_path, 'w') as f:
        for arg, value in args_dict.items():
            f.write(f'{arg}: {value}\n')

    print(f"Parameters saved to {params_list_path}")

    # --- Save Model Architecture Summary ---
    model_summary_path = os.path.join(output_dir_name, "model_architecture.txt")
    with open(model_summary_path, "w") as f:
        f.write(str(model))  # This prints the __repr__ of the model
    print(f"Model architecture summary saved to {model_summary_path}")
>>>>>>> 5fddea55

    print("\nCreating dataset instances for initial file listing...")
    try:
        # No label_mapping_file needed, as labels are derived from filenames
        temp_dataset = CrosstalkDataset(
            mixed_channel_data_dir, pure_source_data_dir,
            transform=val_test_transforms_fn
        )
        print(f"Total samples found in directories: {len(temp_dataset)}")
    except Exception as e:
        print(f"Error initializing temporary dataset: {e}")
        exit()

    print("\nSplitting data using filename lists for correct augmentation application...")
    all_samples = temp_dataset.samples  # This now holds the list of dictionaries with all sample info
    total_samples = len(all_samples)
    torch.manual_seed(43)
    shuffled_indices = torch.randperm(total_samples).tolist()

    train_size = int(train_ratio * total_samples)
    val_size = int(val_ratio * total_samples)
    test_size = total_samples - train_size - val_size

    train_samples = [all_samples[i] for i in shuffled_indices[0:train_size]]
    val_samples = [all_samples[i] for i in shuffled_indices[train_size: train_size + val_size]]
    test_samples = [all_samples[i] for i in shuffled_indices[train_size + val_size:]]

    print(f"Split sizes: Train = {len(train_samples)}, Validation = {len(val_samples)}, Test = {len(test_samples)}")

    train_dataset_final = SplitCrosstalkDataset(
        mixed_channel_data_dir, pure_source_data_dir,
        transform=train_transforms_fn,
        split_samples=train_samples
    )

    val_dataset_final = SplitCrosstalkDataset(
        mixed_channel_data_dir, pure_source_data_dir,
        transform=val_test_transforms_fn,
        split_samples=val_samples
    )

    test_dataset_final = SplitCrosstalkDataset(
        mixed_channel_data_dir, pure_source_data_dir,
        transform=val_test_transforms_fn,
        split_samples=test_samples
    )

    train_dataloader = DataLoader(
        train_dataset_final,
        batch_size=batch_size,
        shuffle=True,
        num_workers=ncpus,
        pin_memory=True,
        drop_last=True
    )

    val_dataloader = DataLoader(
        val_dataset_final,
        batch_size=batch_size,
        shuffle=False,
        num_workers=ncpus,
        pin_memory=True,
        drop_last=True
    )

    test_dataloader = DataLoader(
        test_dataset_final,
        batch_size=batch_size,
        shuffle=False,
        num_workers=ncpus,
        pin_memory=True,
        drop_last=True
    )

    print("Dataloaders created for training, validation, and testing.")

    criterion = torch.nn.MSELoss()
    optimizer = optim.Adam(model.parameters(), lr=learning_rate, weight_decay=1e-4)

    print("\nStarting training with validation...")
    train_losses, val_losses = train_model(model, train_dataloader, val_dataloader, criterion, optimizer, num_epochs,
                                           device, output_dir_name, learning_scheduler)

    print("Training finished!")
    current_time = datetime.now().strftime("%Y-%m-%d_%H-%M-%S")
    model_save_path = os.path.join(output_dir_name,
                                   f"crosstalk_regression_model_trained_{current_time}_{batch_size}_{learning_rate}.pth")
    torch.save(model.state_dict(), model_save_path)
    print(f"Trained model weights saved to {model_save_path}")

<<<<<<< HEAD
    print("\n--- Evaluating Model on Test Set ---")
    loaded_model = AdvancedRegressionModel()
=======
    # --- Plot Training and Validation Losses ---
    plt.figure(figsize=(10, 6))
    plt.plot(range(1, len(train_losses) + 1), train_losses, label="Train Loss")
    plt.plot(range(1, len(train_losses) + 1), val_losses, label="Val Loss")
    plt.xlabel("Epoch")
    plt.ylabel("Loss")
    plt.ylim(bottom=0, top=0.02)
    plt.title("Training and Validation Loss Over Epochs")
    plt.legend()
    plt.grid(True)
    loss_plot_path = os.path.join(output_dir_name,
                                  f"training_validation_loss_{current_time}_{batch_size}_{learning_rate}.png")
    plt.savefig(loss_plot_path)
    print(f"Training and validation loss plot saved to {loss_plot_path}")
    plt.close()  # Close the plot to free memory

    print("\n--- Evaluating Model ---")
    if model_selection == 'double':
        loaded_model = SimplifiedTwoBranchRegressionModel(initial_filters_per_branch=64)
    else:
        loaded_model = AdvancedRegressionModel(initial_filters=128, num_conv_blocks=6)
>>>>>>> 5fddea55
    loaded_model.load_state_dict(torch.load(model_save_path, map_location=device))
    loaded_model.eval()
    loaded_model.to(device)

    evaluate_and_save(loaded_model, test_dataloader, 'test', output_dir_name)
    evaluate_and_save(loaded_model, train_dataloader, 'train', output_dir_name)
    evaluate_and_save(loaded_model, val_dataloader, 'val', output_dir_name)<|MERGE_RESOLUTION|>--- conflicted
+++ resolved
@@ -3,12 +3,7 @@
 import datetime
 import os
 import re  # Import regex for pattern matching
-<<<<<<< HEAD
-import torch
-=======
-from datetime import datetime
-
->>>>>>> 5fddea55
+
 import imageio.v3 as iio
 import matplotlib.pyplot as plt
 import numpy as np
@@ -17,12 +12,7 @@
 from torch.utils.data import Dataset, DataLoader
 from tqdm import tqdm
 
-<<<<<<< HEAD
-from regression_model import AdvancedRegressionModel
-=======
-from regression_model import *
-from two_branch_regression import *
->>>>>>> 5fddea55
+from kimmel_net import *
 
 TARGET_IMAGE_SIZE = (256, 256)
 
@@ -539,36 +529,7 @@
     if not (abs(train_ratio + val_ratio) < 1.0):
         print("Warning: Sum of TRAIN_RATIO, VAL_RATIO, TEST_RATIO does not equal 1.0.")
 
-<<<<<<< HEAD
-    model = AdvancedRegressionModel()
-=======
-    if model_selection == 'double':
-        model = SimplifiedTwoBranchRegressionModel(initial_filters_per_branch=64)
-    else:
-        model = AdvancedRegressionModel(initial_filters=128, num_conv_blocks=6)
-    print(f'Using {ncpus} cpu workers.')
-
-    # --- Create a unique output directory for this run ---
-    current_time_str = datetime.now().strftime("%Y-%m-%d_%H-%M-%S")
-    # Include batch size and learning rate in the folder name for easy identification
-    output_dir_name = f"training_run_{current_time_str}_B{batch_size}_LR{learning_rate}"
-    os.makedirs(output_dir_name, exist_ok=True)
-    print(f"Saving all outputs to: {output_dir_name}")
-
-    args_dict = vars(args)
-    params_list_path = os.path.join(output_dir_name, "params.txt")
-    with open(params_list_path, 'w') as f:
-        for arg, value in args_dict.items():
-            f.write(f'{arg}: {value}\n')
-
-    print(f"Parameters saved to {params_list_path}")
-
-    # --- Save Model Architecture Summary ---
-    model_summary_path = os.path.join(output_dir_name, "model_architecture.txt")
-    with open(model_summary_path, "w") as f:
-        f.write(str(model))  # This prints the __repr__ of the model
-    print(f"Model architecture summary saved to {model_summary_path}")
->>>>>>> 5fddea55
+    model = RegressionModel()
 
     print("\nCreating dataset instances for initial file listing...")
     try:
@@ -659,32 +620,8 @@
     torch.save(model.state_dict(), model_save_path)
     print(f"Trained model weights saved to {model_save_path}")
 
-<<<<<<< HEAD
     print("\n--- Evaluating Model on Test Set ---")
-    loaded_model = AdvancedRegressionModel()
-=======
-    # --- Plot Training and Validation Losses ---
-    plt.figure(figsize=(10, 6))
-    plt.plot(range(1, len(train_losses) + 1), train_losses, label="Train Loss")
-    plt.plot(range(1, len(train_losses) + 1), val_losses, label="Val Loss")
-    plt.xlabel("Epoch")
-    plt.ylabel("Loss")
-    plt.ylim(bottom=0, top=0.02)
-    plt.title("Training and Validation Loss Over Epochs")
-    plt.legend()
-    plt.grid(True)
-    loss_plot_path = os.path.join(output_dir_name,
-                                  f"training_validation_loss_{current_time}_{batch_size}_{learning_rate}.png")
-    plt.savefig(loss_plot_path)
-    print(f"Training and validation loss plot saved to {loss_plot_path}")
-    plt.close()  # Close the plot to free memory
-
-    print("\n--- Evaluating Model ---")
-    if model_selection == 'double':
-        loaded_model = SimplifiedTwoBranchRegressionModel(initial_filters_per_branch=64)
-    else:
-        loaded_model = AdvancedRegressionModel(initial_filters=128, num_conv_blocks=6)
->>>>>>> 5fddea55
+    loaded_model = RegressionModel()
     loaded_model.load_state_dict(torch.load(model_save_path, map_location=device))
     loaded_model.eval()
     loaded_model.to(device)
