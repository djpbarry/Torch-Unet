# Import necessary libraries

import csv
import os

import imageio.v3 as iio
import numpy as np
import torch
import torch.nn as nn
import torch.optim as optim
import torchvision.transforms as T
import torchvision.transforms.functional as TF
from torch.utils.data import Dataset, DataLoader
from tqdm import tqdm

<<<<<<< HEAD
=======
from regression_model import AdvancedRegressionModel

>>>>>>> a83db9eb

# Define a custom dataset class for handling crosstalk data
class CrosstalkDataset(Dataset):
    def __init__(self, mixed_channel_dir, pure_source_dir, label_dir, transform=None):
        # Initialize directories and transformation
        self.mixed_channel_dir = mixed_channel_dir
        self.pure_source_dir = pure_source_dir
        self.label_dir = label_dir
        self.transform = transform

        self.mixed_channel_filenames = sorted([f for f in os.listdir(mixed_channel_dir) if f.endswith('.tif')])
        self.pure_source_filenames = sorted([f for f in os.listdir(pure_source_dir) if f.endswith('.tif')])
        self.label_filenames = sorted([f for f in os.listdir(label_dir) if f.endswith('.tif')])

        if not (len(self.mixed_channel_filenames) == len(self.pure_source_filenames) == len(self.label_filenames)):
            raise ValueError(
                "Number of mixed channel, pure source, and label images must be the same."
            )

        for i in range(len(self.mixed_channel_filenames)):
            mixed_base = '_'.join(self.mixed_channel_filenames[i].split('_')[:-1])
            source_base = '_'.join(self.pure_source_filenames[i].split('_')[:-1])
            label_base = '_'.join(self.label_filenames[i].split('_')[:-2])

            if not (mixed_base == source_base == label_base):
                raise ValueError(
                    f"Filename mismatch at index {i}: "
                    f"Mixed: {self.mixed_channel_filenames[i]}, "
                    f"Source: {self.pure_source_filenames[i]}, "
                    f"Label: {self.label_filenames[i]}"
                )
        print(f"Found {len(self.mixed_channel_filenames)} matching samples.")

    def __len__(self):
        return len(self.mixed_channel_filenames)

    def __getitem__(self, idx):
        mixed_channel_path = os.path.join(self.mixed_channel_dir, self.mixed_channel_filenames[idx])
        pure_source_path = os.path.join(self.pure_source_dir, self.pure_source_filenames[idx])
        label_path = os.path.join(self.label_dir, self.label_filenames[idx])

        # Read images and convert to numpy arrays
        mixed_image_np = iio.imread(mixed_channel_path).astype(np.float32)
        source_image_np = iio.imread(pure_source_path).astype(np.float32)
        label_image_np = iio.imread(label_path).astype(np.float32)

        # Convert numpy arrays to PIL images
        mixed_image_pil = T.ToPILImage()(mixed_image_np)
        source_image_pil = T.ToPILImage()(source_image_np)
        label_image_pil = T.ToPILImage()(label_image_np)

        # Apply transformations if specified
        if self.transform:
            mixed_tensor, source_tensor, label_tensor = self.transform(
                mixed_image_pil, source_image_pil, label_image_pil
            )
        else:
            raise ValueError("No transform pipeline provided for dataset.")

        input_tensor = torch.cat([mixed_tensor, source_tensor], dim=0)

        return input_tensor, label_tensor


# Function to train the model
def train_model(model, train_dataloader, val_dataloader, criterion, optimizer, num_epochs, device):
    model.to(device)

    # Define the log file path
    log_file_path = "training_log.csv"

    # Check if the log file already exists to write headers if necessary
    file_exists = os.path.isfile(log_file_path)

    # Open the log file in append mode
    with open(log_file_path, mode='a', newline='') as log_file:
        log_writer = csv.writer(log_file)

        # Write the header if the file does not exist
        if not file_exists:
            log_writer.writerow(["Epoch", "Train Loss", "Validation Loss"])

        # Training loop
        for epoch in range(num_epochs):
            model.train()
            running_loss = 0.0

            for inputs, labels in tqdm(train_dataloader, desc=f"Epoch {epoch + 1}/{num_epochs} [Train]"):
                inputs = inputs.to(device, non_blocking=True)
                labels = labels.to(device, non_blocking=True)
                optimizer.zero_grad()

                outputs = model(inputs)
                if outputs.shape != labels.shape:
                    outputs = nn.functional.interpolate(outputs, size=labels.shape[2:], mode='bilinear',
                                                        align_corners=False)

                loss = criterion(outputs, labels)
                loss.backward()
                optimizer.step()
                running_loss += loss.item() * inputs.size(0)

            epoch_train_loss = running_loss / len(train_dataloader.dataset)
            print(f"Epoch {epoch + 1} Train Loss: {epoch_train_loss:.6f}")

            # Validation phase
            model.eval()
            val_running_loss = 0.0
            with torch.no_grad():
                for inputs, labels in tqdm(val_dataloader, desc=f"Epoch {epoch + 1}/{num_epochs} [Val]"):
                    inputs = inputs.to(device, non_blocking=True)
                    labels = labels.to(device, non_blocking=True)
                    outputs = model(inputs)
                    if outputs.shape != labels.shape:
                        outputs = nn.functional.interpolate(outputs, size=labels.shape[2:], mode='bilinear',
                                                            align_corners=False)
                    loss = criterion(outputs, labels)
                    val_running_loss += loss.item() * inputs.size(0)

            epoch_val_loss = val_running_loss / len(val_dataloader.dataset)
            print(f"Epoch {epoch + 1} Validation Loss: {epoch_val_loss:.6f}")

            # Log the losses to the CSV file
            log_writer.writerow([epoch + 1, epoch_train_loss, epoch_val_loss])
            log_file.flush()  # Ensure data is written to the file immediately

    print("Training complete. Losses logged to training_log.csv.")


# Function to get training transformations
def get_train_transforms(target_size):
    def train_transforms_fn(mixed_pil, source_pil, label_pil, current_target_size):
        # Random horizontal flip
        if torch.rand(1) < 0.5:
            mixed_pil = TF.hflip(mixed_pil)
            source_pil = TF.hflip(source_pil)
            label_pil = TF.hflip(label_pil)
        # Random vertical flip
        if torch.rand(1) < 0.5:
            mixed_pil = TF.vflip(mixed_pil)
            source_pil = TF.vflip(source_pil)
            label_pil = TF.vflip(label_pil)
        # Random rotation
        angle = T.RandomRotation.get_params([-10, 10])
        mixed_pil = TF.rotate(mixed_pil, angle)
        source_pil = TF.rotate(source_pil, angle)
        label_pil = TF.rotate(label_pil, angle)
        # Color jitter
        # color_jitter = T.ColorJitter(brightness=0.2, contrast=0.2, saturation=0.2, hue=0.1)
        # mixed_pil = color_jitter(mixed_pil)
        # source_pil = color_jitter(source_pil)

        # Final transform to resize and convert to tensor
        final_transform = T.Compose([
            T.Resize(current_target_size),
            T.ToTensor()
        ])
        mixed_tensor = final_transform(mixed_pil)
        source_tensor = final_transform(source_pil)
        label_tensor = final_transform(label_pil)

        return mixed_tensor, source_tensor, label_tensor

    return lambda mixed_pil, source_pil, label_pil: train_transforms_fn(mixed_pil, source_pil, label_pil, target_size)


def get_val_test_transforms(target_size):
    def val_test_transforms_fn(mixed_pil, source_pil, label_pil):
        # Convert PIL images to tensors
        mixed_tensor = TF.resize(mixed_pil, target_size)
        mixed_tensor = TF.to_tensor(mixed_tensor)
        source_tensor = TF.resize(source_pil, target_size)
        source_tensor = TF.to_tensor(source_tensor)
        label_tensor = TF.resize(label_pil, target_size)
        label_tensor = TF.to_tensor(label_tensor)

        return mixed_tensor, source_tensor, label_tensor

    return lambda mixed_pil, source_pil, label_pil: val_test_transforms_fn(mixed_pil, source_pil, label_pil)


if __name__ == "__main__":
    # Set device to GPU if available, else CPU
    device = torch.device("cuda" if torch.cuda.is_available() else "cpu")
    print(f"Using device: {device}")

    # Define data directories
    mixed_channel_data_dir = "/nemo/stp/lm/working/barryd/IDR/Cross-Talk-Training-Data/output/bleed"
    pure_source_data_dir = "/nemo/stp/lm/working/barryd/IDR/Cross-Talk-Training-Data/output/source"
    label_data_dir = "/nemo/stp/lm/working/barryd/IDR/Cross-Talk-Training-Data/output/ground_truth"

    # Define hyperparameters
    BATCH_SIZE = 256
    LEARNING_RATE = 0.0001
    NUM_EPOCHS = 50
    U_NET_IN_CHANNELS = 2
    U_NET_OUT_CHANNELS = 1
    TARGET_IMAGE_SIZE = (256, 256)
    TRAIN_RATIO = 0.7
    VAL_RATIO = 0.15

    # Check if ratios sum to 1
    if not (abs(TRAIN_RATIO + VAL_RATIO) < 1.0):
        print(
            "Warning: Sum of TRAIN_RATIO, VAL_RATIO, TEST_RATIO does not equal 1.0. Data might be left out or sizes might be adjusted.")

<<<<<<< HEAD
    # Load U-Net model from PyTorch Hub
    print("\nLoading U-Net model from PyTorch Hub...")
    try:
        model = torch.hub.load('mateuszbuda/brain-segmentation-pytorch', 'unet',
                               in_channels=U_NET_IN_CHANNELS, out_channels=U_NET_OUT_CHANNELS,
                               init_features=32, pretrained=False)
        print("U-Net model loaded successfully with 2 input channels.")
    except Exception as e:
        print(f"Error loading U-Net from PyTorch Hub: {e}")
        print(
            "Please ensure you have internet connectivity or that 'mateuszbuda/brain-segmentation-pytorch' is cached locally by PyTorch Hub.")
        exit()
=======
    model = AdvancedRegressionModel()
>>>>>>> a83db9eb

    # Create a temporary dataset to get all filenames
    print("\nCreating dataset instances for initial file listing...")
    try:
        temp_dataset = CrosstalkDataset(
            mixed_channel_data_dir, pure_source_data_dir, label_data_dir,
            transform=get_val_test_transforms(TARGET_IMAGE_SIZE)  # A dummy transform, just for init
        )
        print(f"Total samples found in directories: {len(temp_dataset)}")
    except Exception as e:
        print(f"Error initializing temporary dataset: {e}")
        exit()

    # Split data into training, validation, and test sets
    print("\nSplitting data using filename lists for correct augmentation application...")
    all_mixed_filenames = temp_dataset.mixed_channel_filenames
    all_source_filenames = temp_dataset.pure_source_filenames
    all_label_filenames = temp_dataset.label_filenames
    total_samples = len(all_mixed_filenames)
    torch.manual_seed(42)
    shuffled_indices = torch.randperm(total_samples).tolist()
    train_size = int(TRAIN_RATIO * total_samples)
    val_size = int(VAL_RATIO * total_samples)
    test_size = total_samples - train_size - val_size
    train_indices = shuffled_indices[0:train_size]
    val_indices = shuffled_indices[train_size: train_size + val_size]
    test_indices = shuffled_indices[train_size + val_size:]
    print(f"Split sizes: Train = {len(train_indices)}, Validation = {len(val_indices)}, Test = {len(test_indices)}")


    # Define a custom dataset class for handling split data
    class SplitCrosstalkDataset(Dataset):
        def __init__(self, mixed_channel_dir, pure_source_dir, label_dir, transform, indices,
                     all_mixed_filenames, all_source_filenames, all_label_filenames):
            self.mixed_channel_dir = mixed_channel_dir
            self.pure_source_dir = pure_source_dir
            self.label_dir = label_dir
            self.transform = transform
            self.indices = indices
            self.mixed_channel_filenames_split = [all_mixed_filenames[i] for i in indices]
            self.pure_source_filenames_split = [all_source_filenames[i] for i in indices]
            self.label_filenames_split = [all_label_filenames[i] for i in indices]
            for i in range(len(self.mixed_channel_filenames_split)):
                mixed_base = '_'.join(self.mixed_channel_filenames_split[i].split('_')[:-1])
                source_base = '_'.join(self.pure_source_filenames_split[i].split('_')[:-1])
                label_base = '_'.join(self.label_filenames_split[i].split('_')[:-2])
                if not (mixed_base == source_base == label_base):
                    raise ValueError(f"Internal split filename mismatch: {mixed_base}, {source_base}, {label_base}")
            print(f"SplitCrosstalkDataset created with {len(self.indices)} samples.")

        def __len__(self):
            return len(self.indices)

        def __getitem__(self, idx_in_split):
            mixed_channel_path = os.path.join(self.mixed_channel_dir, self.mixed_channel_filenames_split[idx_in_split])
            pure_source_path = os.path.join(self.pure_source_dir, self.pure_source_filenames_split[idx_in_split])
            label_path = os.path.join(self.label_dir, self.label_filenames_split[idx_in_split])
            mixed_image_np = iio.imread(mixed_channel_path).astype(np.float32)
            source_image_np = iio.imread(pure_source_path).astype(np.float32)
            label_image_np = iio.imread(label_path).astype(np.float32)
            mixed_image_pil = T.ToPILImage()(mixed_image_np)
            source_image_pil = T.ToPILImage()(source_image_np)
            label_image_pil = T.ToPILImage()(label_image_np)
            mixed_tensor, source_tensor, label_tensor = self.transform(
                mixed_image_pil, source_image_pil, label_image_pil
            )
            input_tensor = torch.cat([mixed_tensor, source_tensor], dim=0)
            return input_tensor, label_tensor


    # Create final datasets with appropriate transformations
    train_dataset_final = SplitCrosstalkDataset(
        mixed_channel_data_dir, pure_source_data_dir, label_data_dir,
        transform=get_train_transforms(TARGET_IMAGE_SIZE),
        indices=train_indices,
        all_mixed_filenames=all_mixed_filenames,
        all_source_filenames=all_source_filenames,
        all_label_filenames=all_label_filenames
    )

    val_dataset_final = SplitCrosstalkDataset(
        mixed_channel_data_dir, pure_source_data_dir, label_data_dir,
        transform=get_val_test_transforms(TARGET_IMAGE_SIZE),
        indices=val_indices,
        all_mixed_filenames=all_mixed_filenames,
        all_source_filenames=all_source_filenames,
        all_label_filenames=all_label_filenames
    )

    test_dataset_final = SplitCrosstalkDataset(
        mixed_channel_data_dir, pure_source_data_dir, label_data_dir,
        transform=get_val_test_transforms(TARGET_IMAGE_SIZE),
        indices=test_indices,
        all_mixed_filenames=all_mixed_filenames,
        all_source_filenames=all_source_filenames,
        all_label_filenames=all_label_filenames
    )

    # Create data loaders for training, validation, and testing
    train_dataloader = DataLoader(
        train_dataset_final,
        batch_size=BATCH_SIZE,
        shuffle=True,
        num_workers=int(os.getenv('SLURM_CPUS_PER_TASK', default=1)),
        pin_memory=True  # Use pinned memory for faster data transfer to GPU
    )

    val_dataloader = DataLoader(
        val_dataset_final,
        batch_size=BATCH_SIZE,
        shuffle=False,
        num_workers=int(os.getenv('SLURM_CPUS_PER_TASK', default=1)),
        pin_memory=True
    )

    test_dataloader = DataLoader(
        test_dataset_final,
        batch_size=BATCH_SIZE,
        shuffle=False,
        num_workers=int(os.getenv('SLURM_CPUS_PER_TASK', default=1)),
        pin_memory=True
    )
    print("Dataloaders created for training, validation, and testing.")

    # Define loss function and optimizer
    criterion = nn.MSELoss()
    optimizer = optim.Adam(model.parameters(), lr=LEARNING_RATE)

    # Train the model
    print("\nStarting training with validation...")
    train_model(model, train_dataloader, val_dataloader, criterion, optimizer, NUM_EPOCHS, device)
    print("Training finished!")

    # Save the trained model
    model_save_path = "crosstalk_detection_unet_2input_trained.pth"
    torch.save(model.state_dict(), model_save_path)
    print(f"Trained model weights saved to {model_save_path}")

    # Evaluate the model on the test set
    print("\n--- Evaluating Model on Test Set ---")
<<<<<<< HEAD
    loaded_model = torch.hub.load('mateuszbuda/brain-segmentation-pytorch', 'unet',
                                  in_channels=U_NET_IN_CHANNELS, out_channels=U_NET_OUT_CHANNELS,
                                  init_features=32, pretrained=False)
=======
    loaded_model = AdvancedRegressionModel()
>>>>>>> a83db9eb
    loaded_model.load_state_dict(torch.load(model_save_path, map_location=device))
    loaded_model.eval()
    loaded_model.to(device)

    test_running_loss = 0.0
    with torch.no_grad():
        for inputs, labels in tqdm(test_dataloader, desc="Test Set Evaluation"):
            inputs = inputs.to(device)
            labels = labels.to(device)
            outputs = loaded_model(inputs)
            if outputs.shape != labels.shape:
                outputs = nn.functional.interpolate(outputs, size=labels.shape[2:], mode='bilinear',
                                                    align_corners=False)
            loss = criterion(outputs, labels)
            test_running_loss += loss.item() * inputs.size(0)

    final_test_loss = test_running_loss / len(test_dataloader.dataset)
    print(f"\nFinal Test Loss: {final_test_loss:.6f}")
    print("Test set evaluation complete.")<|MERGE_RESOLUTION|>--- conflicted
+++ resolved
@@ -1,350 +1,289 @@
-# Import necessary libraries
-
 import csv
 import os
+import re  # Import regex for pattern matching
 
 import imageio.v3 as iio
+import matplotlib.pyplot as plt
 import numpy as np
 import torch
-import torch.nn as nn
 import torch.optim as optim
-import torchvision.transforms as T
 import torchvision.transforms.functional as TF
 from torch.utils.data import Dataset, DataLoader
 from tqdm import tqdm
 
-<<<<<<< HEAD
-=======
 from regression_model import AdvancedRegressionModel
 
->>>>>>> a83db9eb
-
-# Define a custom dataset class for handling crosstalk data
+
+# --- Custom Dataset Classes (MODIFIED to use (image_id, alpha_value) as key) ---
 class CrosstalkDataset(Dataset):
-    def __init__(self, mixed_channel_dir, pure_source_dir, label_dir, transform=None):
-        # Initialize directories and transformation
+    def __init__(self, mixed_channel_dir, pure_source_dir, transform=None, max_samples=None):
         self.mixed_channel_dir = mixed_channel_dir
         self.pure_source_dir = pure_source_dir
-        self.label_dir = label_dir
         self.transform = transform
 
-        self.mixed_channel_filenames = sorted([f for f in os.listdir(mixed_channel_dir) if f.endswith('.tif')])
-        self.pure_source_filenames = sorted([f for f in os.listdir(pure_source_dir) if f.endswith('.tif')])
-        self.label_filenames = sorted([f for f in os.listdir(label_dir) if f.endswith('.tif')])
-
-        if not (len(self.mixed_channel_filenames) == len(self.pure_source_filenames) == len(self.label_filenames)):
+        # Regex to extract the unique ID, the alpha value, and the file type
+        # This pattern works for both '_mixed.tif' and '_source.tif' files
+        self.file_pattern = re.compile(r'image_(\d+)_alpha_(\d+\.?\d*)_(mixed|source)\.tif')
+
+        # Store mappings: {(image_id, alpha_value_str): {mixed_file: path, source_file: path}}
+        # Using alpha_value_str (from regex group) as part of the key to avoid float comparison issues
+        all_sample_info = {}
+
+        # Helper to process files from a directory
+        def process_files_in_dir(directory, file_type_key):
+            for filename in os.listdir(directory):
+                if filename.endswith('.tif'):
+                    match = self.file_pattern.search(filename)
+                    if match:
+                        image_id = match.group(1)
+                        alpha_value_str = match.group(2)  # Keep as string for the key
+                        file_actual_type = match.group(3)
+
+                        # Only process files that match the expected type for this directory
+                        if file_actual_type == file_type_key:
+                            compound_key = (image_id, alpha_value_str)
+                            if compound_key not in all_sample_info:
+                                all_sample_info[compound_key] = {}
+                            all_sample_info[compound_key][f'{file_type_key}_file'] = filename
+
+        # Process mixed channel files
+        process_files_in_dir(mixed_channel_dir, 'mixed')
+        # Process pure source files
+        process_files_in_dir(pure_source_dir, 'source')
+
+        self.samples = []
+        for (image_id, alpha_value_str), info in all_sample_info.items():
+            if 'mixed_file' in info and 'source_file' in info:
+                self.samples.append({
+                    'image_id': image_id,  # Can keep for debugging/sorting
+                    'scalar_label': float(alpha_value_str),  # Convert to float for label
+                    'mixed_channel_file': info['mixed_file'],
+                    'pure_source_file': info['source_file']
+                })
+
+        if not self.samples:
             raise ValueError(
-                "Number of mixed channel, pure source, and label images must be the same."
-            )
-
-        for i in range(len(self.mixed_channel_filenames)):
-            mixed_base = '_'.join(self.mixed_channel_filenames[i].split('_')[:-1])
-            source_base = '_'.join(self.pure_source_filenames[i].split('_')[:-1])
-            label_base = '_'.join(self.label_filenames[i].split('_')[:-2])
-
-            if not (mixed_base == source_base == label_base):
-                raise ValueError(
-                    f"Filename mismatch at index {i}: "
-                    f"Mixed: {self.mixed_channel_filenames[i]}, "
-                    f"Source: {self.pure_source_filenames[i]}, "
-                    f"Label: {self.label_filenames[i]}"
-                )
-        print(f"Found {len(self.mixed_channel_filenames)} matching samples.")
+                "No matching samples found. Ensure filenames adhere to 'image_ID_alpha_VALUE_(mixed|source).tif' "
+                "pattern and corresponding mixed/source files exist for each (ID, Alpha) pair.")
+
+        # Sort samples for consistent order (important for splitting)
+        # Sorting by image_id and then scalar_label to ensure stable order
+        self.samples.sort(key=lambda x: (x['image_id'], x['scalar_label']))
+
+        if max_samples:
+            self.samples = self.samples[:max_samples]
+        print(f"Found {len(self.samples)} matching samples.")
 
     def __len__(self):
-        return len(self.mixed_channel_filenames)
+        return len(self.samples)
 
     def __getitem__(self, idx):
-        mixed_channel_path = os.path.join(self.mixed_channel_dir, self.mixed_channel_filenames[idx])
-        pure_source_path = os.path.join(self.pure_source_dir, self.pure_source_filenames[idx])
-        label_path = os.path.join(self.label_dir, self.label_filenames[idx])
-
-        # Read images and convert to numpy arrays
+        sample_info = self.samples[idx]
+
+        mixed_channel_path = os.path.join(self.mixed_channel_dir, sample_info['mixed_channel_file'])
+        pure_source_path = os.path.join(self.pure_source_dir, sample_info['pure_source_file'])
+        scalar_label = sample_info['scalar_label']
+
         mixed_image_np = iio.imread(mixed_channel_path).astype(np.float32)
         source_image_np = iio.imread(pure_source_path).astype(np.float32)
-        label_image_np = iio.imread(label_path).astype(np.float32)
-
-        # Convert numpy arrays to PIL images
-        mixed_image_pil = T.ToPILImage()(mixed_image_np)
-        source_image_pil = T.ToPILImage()(source_image_np)
-        label_image_pil = T.ToPILImage()(label_image_np)
-
-        # Apply transformations if specified
+
         if self.transform:
-            mixed_tensor, source_tensor, label_tensor = self.transform(
-                mixed_image_pil, source_image_pil, label_image_pil
-            )
+            mixed_tensor, source_tensor, label_tensor = self.transform(mixed_image_np, source_image_np, scalar_label)
         else:
-            raise ValueError("No transform pipeline provided for dataset.")
+            mixed_tensor = torch.from_numpy(mixed_image_np).unsqueeze(0)
+            source_tensor = torch.from_numpy(source_image_np).unsqueeze(0)
+            label_tensor = torch.tensor(scalar_label, dtype=torch.float32).unsqueeze(0)
 
         input_tensor = torch.cat([mixed_tensor, source_tensor], dim=0)
-
         return input_tensor, label_tensor
 
 
-# Function to train the model
-def train_model(model, train_dataloader, val_dataloader, criterion, optimizer, num_epochs, device):
+class SplitCrosstalkDataset(Dataset):
+    def __init__(self, mixed_channel_dir, pure_source_dir, transform, split_samples):
+        self.mixed_channel_dir = mixed_channel_dir
+        self.pure_source_dir = pure_source_dir
+        self.transform = transform
+        self.split_samples = split_samples  # This is already the filtered list of sample dicts
+
+        if not self.split_samples:
+            raise ValueError("SplitCrosstalkDataset received no samples.")
+        print(f"SplitCrosstalkDataset created with {len(self.split_samples)} samples.")
+
+    def __len__(self):
+        return len(self.split_samples)
+
+    def __getitem__(self, idx_in_split):
+        sample_info = self.split_samples[idx_in_split]
+
+        mixed_channel_path = os.path.join(self.mixed_channel_dir, sample_info['mixed_channel_file'])
+        pure_source_path = os.path.join(self.pure_source_dir, sample_info['pure_source_file'])
+        scalar_label = sample_info['scalar_label']
+
+        mixed_image_np = iio.imread(mixed_channel_path).astype(np.float32)
+        source_image_np = iio.imread(pure_source_path).astype(np.float32)
+
+        mixed_tensor, source_tensor, label_tensor = self.transform(mixed_image_np, source_image_np, scalar_label)
+        input_tensor = torch.cat([mixed_tensor, source_tensor], dim=0)
+        return input_tensor, label_tensor
+
+
+# --- End of Custom Dataset Classes ---
+
+
+# --- Transform Functions (no changes needed) ---
+def train_transforms_fn(mixed_np, source_np, scalar_label):
+    mixed_tensor = torch.from_numpy(mixed_np).unsqueeze(0)
+    source_tensor = torch.from_numpy(source_np).unsqueeze(0)
+    label_tensor = torch.tensor(scalar_label, dtype=torch.float32).unsqueeze(0)
+
+    if torch.rand(1) < 0.5:
+        mixed_tensor = TF.hflip(mixed_tensor)
+        source_tensor = TF.hflip(source_tensor)
+
+    if torch.rand(1) < 0.5:
+        mixed_tensor = TF.vflip(mixed_tensor)
+        source_tensor = TF.vflip(source_tensor)
+
+    return mixed_tensor, source_tensor, label_tensor
+
+
+def val_test_transforms_fn(mixed_np, source_np, scalar_label):
+    mixed_tensor = torch.from_numpy(mixed_np).unsqueeze(0)
+    source_tensor = torch.from_numpy(source_np).unsqueeze(0)
+    label_tensor = torch.tensor(scalar_label, dtype=torch.float32).unsqueeze(0)
+
+    return mixed_tensor, source_tensor, label_tensor
+
+
+# --- End of Transform Functions ---
+
+def train_model(model, train_loader, val_loader, criterion, optimizer, num_epochs, device,
+                log_csv_path='training_log.csv'):
+    train_losses = []
+    val_losses = []
+    scheduler = torch.optim.lr_scheduler.ReduceLROnPlateau(optimizer, mode='min', factor=0.5, patience=5)
+
     model.to(device)
 
-    # Define the log file path
-    log_file_path = "training_log.csv"
-
-    # Check if the log file already exists to write headers if necessary
-    file_exists = os.path.isfile(log_file_path)
-
-    # Open the log file in append mode
-    with open(log_file_path, mode='a', newline='') as log_file:
-        log_writer = csv.writer(log_file)
-
-        # Write the header if the file does not exist
-        if not file_exists:
-            log_writer.writerow(["Epoch", "Train Loss", "Validation Loss"])
-
-        # Training loop
+    # Prepare the CSV log file
+    with open(log_csv_path, mode='w', newline='') as f:
+        writer = csv.writer(f)
+        writer.writerow(['epoch', 'train_loss', 'val_loss'])  # write header
+
         for epoch in range(num_epochs):
             model.train()
-            running_loss = 0.0
-
-            for inputs, labels in tqdm(train_dataloader, desc=f"Epoch {epoch + 1}/{num_epochs} [Train]"):
-                inputs = inputs.to(device, non_blocking=True)
-                labels = labels.to(device, non_blocking=True)
+            train_loss = 0.0
+
+            for inputs, targets in tqdm(train_loader, desc=f"Epoch {epoch + 1}/{num_epochs} [Train]"):
+                inputs, targets = inputs.to(device), targets.to(device)
+
                 optimizer.zero_grad()
-
                 outputs = model(inputs)
-                if outputs.shape != labels.shape:
-                    outputs = nn.functional.interpolate(outputs, size=labels.shape[2:], mode='bilinear',
-                                                        align_corners=False)
-
-                loss = criterion(outputs, labels)
+                loss = criterion(outputs, targets)
                 loss.backward()
                 optimizer.step()
-                running_loss += loss.item() * inputs.size(0)
-
-            epoch_train_loss = running_loss / len(train_dataloader.dataset)
-            print(f"Epoch {epoch + 1} Train Loss: {epoch_train_loss:.6f}")
-
-            # Validation phase
+
+                train_loss += loss.item() * inputs.size(0)
+
+            train_loss /= len(train_loader.dataset)
+            train_losses.append(train_loss)
+
             model.eval()
-            val_running_loss = 0.0
+            val_loss = 0.0
+
             with torch.no_grad():
-                for inputs, labels in tqdm(val_dataloader, desc=f"Epoch {epoch + 1}/{num_epochs} [Val]"):
-                    inputs = inputs.to(device, non_blocking=True)
-                    labels = labels.to(device, non_blocking=True)
+                for inputs, targets in tqdm(val_loader, desc=f"Epoch {epoch + 1}/{num_epochs} [Val]"):
+                    inputs, targets = inputs.to(device), targets.to(device)
                     outputs = model(inputs)
-                    if outputs.shape != labels.shape:
-                        outputs = nn.functional.interpolate(outputs, size=labels.shape[2:], mode='bilinear',
-                                                            align_corners=False)
-                    loss = criterion(outputs, labels)
-                    val_running_loss += loss.item() * inputs.size(0)
-
-            epoch_val_loss = val_running_loss / len(val_dataloader.dataset)
-            print(f"Epoch {epoch + 1} Validation Loss: {epoch_val_loss:.6f}")
-
-            # Log the losses to the CSV file
-            log_writer.writerow([epoch + 1, epoch_train_loss, epoch_val_loss])
-            log_file.flush()  # Ensure data is written to the file immediately
-
-    print("Training complete. Losses logged to training_log.csv.")
-
-
-# Function to get training transformations
-def get_train_transforms(target_size):
-    def train_transforms_fn(mixed_pil, source_pil, label_pil, current_target_size):
-        # Random horizontal flip
-        if torch.rand(1) < 0.5:
-            mixed_pil = TF.hflip(mixed_pil)
-            source_pil = TF.hflip(source_pil)
-            label_pil = TF.hflip(label_pil)
-        # Random vertical flip
-        if torch.rand(1) < 0.5:
-            mixed_pil = TF.vflip(mixed_pil)
-            source_pil = TF.vflip(source_pil)
-            label_pil = TF.vflip(label_pil)
-        # Random rotation
-        angle = T.RandomRotation.get_params([-10, 10])
-        mixed_pil = TF.rotate(mixed_pil, angle)
-        source_pil = TF.rotate(source_pil, angle)
-        label_pil = TF.rotate(label_pil, angle)
-        # Color jitter
-        # color_jitter = T.ColorJitter(brightness=0.2, contrast=0.2, saturation=0.2, hue=0.1)
-        # mixed_pil = color_jitter(mixed_pil)
-        # source_pil = color_jitter(source_pil)
-
-        # Final transform to resize and convert to tensor
-        final_transform = T.Compose([
-            T.Resize(current_target_size),
-            T.ToTensor()
-        ])
-        mixed_tensor = final_transform(mixed_pil)
-        source_tensor = final_transform(source_pil)
-        label_tensor = final_transform(label_pil)
-
-        return mixed_tensor, source_tensor, label_tensor
-
-    return lambda mixed_pil, source_pil, label_pil: train_transforms_fn(mixed_pil, source_pil, label_pil, target_size)
-
-
-def get_val_test_transforms(target_size):
-    def val_test_transforms_fn(mixed_pil, source_pil, label_pil):
-        # Convert PIL images to tensors
-        mixed_tensor = TF.resize(mixed_pil, target_size)
-        mixed_tensor = TF.to_tensor(mixed_tensor)
-        source_tensor = TF.resize(source_pil, target_size)
-        source_tensor = TF.to_tensor(source_tensor)
-        label_tensor = TF.resize(label_pil, target_size)
-        label_tensor = TF.to_tensor(label_tensor)
-
-        return mixed_tensor, source_tensor, label_tensor
-
-    return lambda mixed_pil, source_pil, label_pil: val_test_transforms_fn(mixed_pil, source_pil, label_pil)
+                    loss = criterion(outputs, targets)
+                    val_loss += loss.item() * inputs.size(0)
+
+            val_loss /= len(val_loader.dataset)
+            val_losses.append(val_loss)
+            scheduler.step(val_loss)
+
+            print(f"Epoch [{epoch + 1}/{num_epochs}] | Train Loss: {train_loss:.4f} | Val Loss: {val_loss:.4f}")
+
+            # Log to CSV
+            writer.writerow([epoch + 1, train_loss, val_loss])
+
+    return train_losses, val_losses
+
+
+# --- End of Training Function ---
 
 
 if __name__ == "__main__":
-    # Set device to GPU if available, else CPU
     device = torch.device("cuda" if torch.cuda.is_available() else "cpu")
     print(f"Using device: {device}")
 
-    # Define data directories
-    mixed_channel_data_dir = "/nemo/stp/lm/working/barryd/IDR/Cross-Talk-Training-Data/output/bleed"
-    pure_source_data_dir = "/nemo/stp/lm/working/barryd/IDR/Cross-Talk-Training-Data/output/source"
-    label_data_dir = "/nemo/stp/lm/working/barryd/IDR/Cross-Talk-Training-Data/output/ground_truth"
-
-    # Define hyperparameters
-    BATCH_SIZE = 256
+    mixed_channel_data_dir = "/nemo/stp/lm/working/barryd/IDR/crosstalk_training_data_3/bleed"
+    pure_source_data_dir = "/nemo/stp/lm/working/barryd/IDR/crosstalk_training_data_3/source"
+
+    BATCH_SIZE = 16
     LEARNING_RATE = 0.0001
     NUM_EPOCHS = 50
-    U_NET_IN_CHANNELS = 2
-    U_NET_OUT_CHANNELS = 1
     TARGET_IMAGE_SIZE = (256, 256)
     TRAIN_RATIO = 0.7
     VAL_RATIO = 0.15
 
-    # Check if ratios sum to 1
     if not (abs(TRAIN_RATIO + VAL_RATIO) < 1.0):
-        print(
-            "Warning: Sum of TRAIN_RATIO, VAL_RATIO, TEST_RATIO does not equal 1.0. Data might be left out or sizes might be adjusted.")
-
-<<<<<<< HEAD
-    # Load U-Net model from PyTorch Hub
-    print("\nLoading U-Net model from PyTorch Hub...")
-    try:
-        model = torch.hub.load('mateuszbuda/brain-segmentation-pytorch', 'unet',
-                               in_channels=U_NET_IN_CHANNELS, out_channels=U_NET_OUT_CHANNELS,
-                               init_features=32, pretrained=False)
-        print("U-Net model loaded successfully with 2 input channels.")
-    except Exception as e:
-        print(f"Error loading U-Net from PyTorch Hub: {e}")
-        print(
-            "Please ensure you have internet connectivity or that 'mateuszbuda/brain-segmentation-pytorch' is cached locally by PyTorch Hub.")
-        exit()
-=======
+        print("Warning: Sum of TRAIN_RATIO, VAL_RATIO, TEST_RATIO does not equal 1.0.")
+
     model = AdvancedRegressionModel()
->>>>>>> a83db9eb
-
-    # Create a temporary dataset to get all filenames
+
     print("\nCreating dataset instances for initial file listing...")
     try:
+        # No label_mapping_file needed, as labels are derived from filenames
         temp_dataset = CrosstalkDataset(
-            mixed_channel_data_dir, pure_source_data_dir, label_data_dir,
-            transform=get_val_test_transforms(TARGET_IMAGE_SIZE)  # A dummy transform, just for init
+            mixed_channel_data_dir, pure_source_data_dir,
+            transform=val_test_transforms_fn, max_samples=200
         )
         print(f"Total samples found in directories: {len(temp_dataset)}")
     except Exception as e:
         print(f"Error initializing temporary dataset: {e}")
         exit()
 
-    # Split data into training, validation, and test sets
     print("\nSplitting data using filename lists for correct augmentation application...")
-    all_mixed_filenames = temp_dataset.mixed_channel_filenames
-    all_source_filenames = temp_dataset.pure_source_filenames
-    all_label_filenames = temp_dataset.label_filenames
-    total_samples = len(all_mixed_filenames)
+    all_samples = temp_dataset.samples  # This now holds the list of dictionaries with all sample info
+    total_samples = len(all_samples)
     torch.manual_seed(42)
     shuffled_indices = torch.randperm(total_samples).tolist()
+
     train_size = int(TRAIN_RATIO * total_samples)
     val_size = int(VAL_RATIO * total_samples)
     test_size = total_samples - train_size - val_size
-    train_indices = shuffled_indices[0:train_size]
-    val_indices = shuffled_indices[train_size: train_size + val_size]
-    test_indices = shuffled_indices[train_size + val_size:]
-    print(f"Split sizes: Train = {len(train_indices)}, Validation = {len(val_indices)}, Test = {len(test_indices)}")
-
-
-    # Define a custom dataset class for handling split data
-    class SplitCrosstalkDataset(Dataset):
-        def __init__(self, mixed_channel_dir, pure_source_dir, label_dir, transform, indices,
-                     all_mixed_filenames, all_source_filenames, all_label_filenames):
-            self.mixed_channel_dir = mixed_channel_dir
-            self.pure_source_dir = pure_source_dir
-            self.label_dir = label_dir
-            self.transform = transform
-            self.indices = indices
-            self.mixed_channel_filenames_split = [all_mixed_filenames[i] for i in indices]
-            self.pure_source_filenames_split = [all_source_filenames[i] for i in indices]
-            self.label_filenames_split = [all_label_filenames[i] for i in indices]
-            for i in range(len(self.mixed_channel_filenames_split)):
-                mixed_base = '_'.join(self.mixed_channel_filenames_split[i].split('_')[:-1])
-                source_base = '_'.join(self.pure_source_filenames_split[i].split('_')[:-1])
-                label_base = '_'.join(self.label_filenames_split[i].split('_')[:-2])
-                if not (mixed_base == source_base == label_base):
-                    raise ValueError(f"Internal split filename mismatch: {mixed_base}, {source_base}, {label_base}")
-            print(f"SplitCrosstalkDataset created with {len(self.indices)} samples.")
-
-        def __len__(self):
-            return len(self.indices)
-
-        def __getitem__(self, idx_in_split):
-            mixed_channel_path = os.path.join(self.mixed_channel_dir, self.mixed_channel_filenames_split[idx_in_split])
-            pure_source_path = os.path.join(self.pure_source_dir, self.pure_source_filenames_split[idx_in_split])
-            label_path = os.path.join(self.label_dir, self.label_filenames_split[idx_in_split])
-            mixed_image_np = iio.imread(mixed_channel_path).astype(np.float32)
-            source_image_np = iio.imread(pure_source_path).astype(np.float32)
-            label_image_np = iio.imread(label_path).astype(np.float32)
-            mixed_image_pil = T.ToPILImage()(mixed_image_np)
-            source_image_pil = T.ToPILImage()(source_image_np)
-            label_image_pil = T.ToPILImage()(label_image_np)
-            mixed_tensor, source_tensor, label_tensor = self.transform(
-                mixed_image_pil, source_image_pil, label_image_pil
-            )
-            input_tensor = torch.cat([mixed_tensor, source_tensor], dim=0)
-            return input_tensor, label_tensor
-
-
-    # Create final datasets with appropriate transformations
+
+    train_samples = [all_samples[i] for i in shuffled_indices[0:train_size]]
+    val_samples = [all_samples[i] for i in shuffled_indices[train_size: train_size + val_size]]
+    test_samples = [all_samples[i] for i in shuffled_indices[train_size + val_size:]]
+
+    print(f"Split sizes: Train = {len(train_samples)}, Validation = {len(val_samples)}, Test = {len(test_samples)}")
+
     train_dataset_final = SplitCrosstalkDataset(
-        mixed_channel_data_dir, pure_source_data_dir, label_data_dir,
-        transform=get_train_transforms(TARGET_IMAGE_SIZE),
-        indices=train_indices,
-        all_mixed_filenames=all_mixed_filenames,
-        all_source_filenames=all_source_filenames,
-        all_label_filenames=all_label_filenames
+        mixed_channel_data_dir, pure_source_data_dir,
+        transform=train_transforms_fn,
+        split_samples=train_samples
     )
 
     val_dataset_final = SplitCrosstalkDataset(
-        mixed_channel_data_dir, pure_source_data_dir, label_data_dir,
-        transform=get_val_test_transforms(TARGET_IMAGE_SIZE),
-        indices=val_indices,
-        all_mixed_filenames=all_mixed_filenames,
-        all_source_filenames=all_source_filenames,
-        all_label_filenames=all_label_filenames
+        mixed_channel_data_dir, pure_source_data_dir,
+        transform=val_test_transforms_fn,
+        split_samples=val_samples
     )
 
     test_dataset_final = SplitCrosstalkDataset(
-        mixed_channel_data_dir, pure_source_data_dir, label_data_dir,
-        transform=get_val_test_transforms(TARGET_IMAGE_SIZE),
-        indices=test_indices,
-        all_mixed_filenames=all_mixed_filenames,
-        all_source_filenames=all_source_filenames,
-        all_label_filenames=all_label_filenames
-    )
-
-    # Create data loaders for training, validation, and testing
+        mixed_channel_data_dir, pure_source_data_dir,
+        transform=val_test_transforms_fn,
+        split_samples=test_samples
+    )
+
     train_dataloader = DataLoader(
         train_dataset_final,
         batch_size=BATCH_SIZE,
         shuffle=True,
         num_workers=int(os.getenv('SLURM_CPUS_PER_TASK', default=1)),
-        pin_memory=True  # Use pinned memory for faster data transfer to GPU
+        pin_memory=True
     )
 
     val_dataloader = DataLoader(
@@ -362,47 +301,73 @@
         num_workers=int(os.getenv('SLURM_CPUS_PER_TASK', default=1)),
         pin_memory=True
     )
+
     print("Dataloaders created for training, validation, and testing.")
 
-    # Define loss function and optimizer
-    criterion = nn.MSELoss()
+    criterion = torch.nn.MSELoss()
     optimizer = optim.Adam(model.parameters(), lr=LEARNING_RATE)
 
-    # Train the model
     print("\nStarting training with validation...")
-    train_model(model, train_dataloader, val_dataloader, criterion, optimizer, NUM_EPOCHS, device)
+    train_losses, val_losses = train_model(model, train_dataloader, val_dataloader, criterion, optimizer, NUM_EPOCHS,
+                                           device)
+
+    plt.plot(train_losses, label="Train Loss")
+    plt.plot(val_losses, label="Val Loss")
+    plt.xlabel("Epoch")
+    plt.ylabel("Loss")
+    plt.legend()
+    plt.title("Training and Validation Loss")
+    plt.savefig('Training_Loss.pdf')
+
     print("Training finished!")
 
-    # Save the trained model
-    model_save_path = "crosstalk_detection_unet_2input_trained.pth"
+    model_save_path = "crosstalk_regression_model_trained.pth"
     torch.save(model.state_dict(), model_save_path)
     print(f"Trained model weights saved to {model_save_path}")
 
-    # Evaluate the model on the test set
     print("\n--- Evaluating Model on Test Set ---")
-<<<<<<< HEAD
-    loaded_model = torch.hub.load('mateuszbuda/brain-segmentation-pytorch', 'unet',
-                                  in_channels=U_NET_IN_CHANNELS, out_channels=U_NET_OUT_CHANNELS,
-                                  init_features=32, pretrained=False)
-=======
-    loaded_model = AdvancedRegressionModel()
->>>>>>> a83db9eb
+    loaded_model = RegressionModel()
     loaded_model.load_state_dict(torch.load(model_save_path, map_location=device))
     loaded_model.eval()
     loaded_model.to(device)
 
     test_running_loss = 0.0
+    # List to store actual vs. predicted values
+    predictions_data = []
+
     with torch.no_grad():
-        for inputs, labels in tqdm(test_dataloader, desc="Test Set Evaluation"):
+        for i, (inputs, labels) in enumerate(tqdm(test_dataloader, desc="Test Set Evaluation")):
             inputs = inputs.to(device)
-            labels = labels.to(device)
-            outputs = loaded_model(inputs)
-            if outputs.shape != labels.shape:
-                outputs = nn.functional.interpolate(outputs, size=labels.shape[2:], mode='bilinear',
-                                                    align_corners=False)
+            labels = labels.to(device)  # Shape: (batch_size, 1)
+
+            outputs = loaded_model(inputs)  # Shape: (batch_size, 1)
+
             loss = criterion(outputs, labels)
             test_running_loss += loss.item() * inputs.size(0)
 
+            # Store actual and predicted values
+            # Move tensors to CPU and convert to numpy arrays, then flatten to 1D list
+            actual_labels = labels.cpu().numpy().flatten()
+            predicted_labels = outputs.cpu().numpy().flatten()
+
+            # For each sample in the current batch, append its actual and predicted value
+            for j in range(len(actual_labels)):
+                predictions_data.append({
+                    'Actual_Label': actual_labels[j],
+                    'Predicted_Label': predicted_labels[j]
+                })
+
     final_test_loss = test_running_loss / len(test_dataloader.dataset)
     print(f"\nFinal Test Loss: {final_test_loss:.6f}")
-    print("Test set evaluation complete.")+    print("Test set evaluation complete.")
+
+    # --- Save predictions to CSV ---
+    output_csv_path = "test_predictions.csv"
+    with open(output_csv_path, mode='w', newline='') as csv_file:
+        fieldnames = ['Actual_Label', 'Predicted_Label']
+        writer = csv.DictWriter(csv_file, fieldnames=fieldnames)
+
+        writer.writeheader()
+        writer.writerows(predictions_data)
+
+    print(f"Test predictions saved to {output_csv_path}")